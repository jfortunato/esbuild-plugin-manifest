--- conflicted
+++ resolved
@@ -1,12 +1,3 @@
-<<<<<<< HEAD
-## [Unreleased]
-### Fixed
-- Use a lock when writing the manifest file to prevent corruption when multiple builds are running at the same time.
-
-### Added
-- Allow manifest key to keep the same extension as it's output file.
-- New `append` option to append to an existing manifest file instead of overwriting it.
-
 ## [0.7.0](https://github.com/jfortunato/esbuild-plugin-manifest/compare/v0.6.0...v0.7.0) (2023-10-26)
 
 
@@ -20,8 +11,6 @@
 
 * Prevent multiple parallel builds from corrupting manifest file ([e0a713f](https://github.com/jfortunato/esbuild-plugin-manifest/commit/e0a713fdfa0f9d17259501427cb9765e7c2ad4a1))
 
-=======
->>>>>>> 74daf8b7
 ## [v0.6.0]
 ### Fixed
 - Don't throw our own errors when the build result contains other errors.
